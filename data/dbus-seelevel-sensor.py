--- conflicted
+++ resolved
@@ -109,7 +109,6 @@
         self.service.add_path('/CustomName', device_name)
         self.service.add_path('/Connected', 1)
         self.service.add_path('/Status', 0)
-        self.service.add_path('/Alarm', 0)  # Alarm state (0-9, where 0 = no alarm)
         
         if (sensor_type_id == 0 and sensor_num == 13) or (sensor_type_id == 1 and sensor_num == 8):  # Battery
             self.service.add_path('/Dc/0/Voltage', 0)
@@ -153,38 +152,22 @@
             if line == "SHUTDOWN":
                 sys.exit(0)
             
-            # Parse sensor value and optional alarm (format: "value" or "value:alarm")
-            if ':' in line:
-                parts = line.split(':', 1)
-                sensor_value = int(parts[0])
-                alarm_state = int(parts[1])
-            else:
-                sensor_value = int(line)
-                alarm_state = None
-            
-            self.update(sensor_value, alarm_state)
+            # Parse sensor value as integer
+            sensor_value = int(line)
+            self.update(sensor_value)
             
         except ValueError:
             # Invalid data, ignore
             pass
-        except Exception as e:
-            # Log error to stderr and terminate
-            print(f"ERROR in read_stdin: {e}", file=sys.stderr)
-            import traceback
-            traceback.print_exc(file=sys.stderr)
+        except Exception:
+            # Any other error, terminate
             sys.exit(1)
         
         return True
 
-<<<<<<< HEAD
-    def update(self, sensor_value: int, alarm_state: int = None):
-        """Update DBus paths with new value and optional alarm"""
-        if self.sensor_num == 13:  # Battery
-=======
     def update(self, sensor_value: int):
         """Update DBus paths with new value"""
         if (self.sensor_type_id == 0 and self.sensor_num == 13) or (self.sensor_type_id == 1 and self.sensor_num == 8):  # Battery
->>>>>>> 8c2c7599
             voltage = sensor_value / 10.0
             self.service['/Dc/0/Voltage'] = voltage
         elif self.sensor_type_id == 0 and self.sensor_num in [7, 8, 9, 10]:  # Temperature
@@ -200,23 +183,12 @@
                 self.service['/Capacity'] = capacity_m3
                 self.service['/Remaining'] = remaining_m3
         
-        # Set alarm state if provided (0-9, where 0 = no alarm)
-        if alarm_state is not None:
-            self.service['/Alarm'] = alarm_state
-        
         self.service['/Status'] = 0
         
         # Register on first update
         if not self.registered:
-            try:
-                self.service.register()
-                self.registered = True
-                print(f"Registered {self.custom_name} on DBus", file=sys.stderr)
-            except Exception as e:
-                print(f"ERROR registering {self.custom_name}: {e}", file=sys.stderr)
-                import traceback
-                traceback.print_exc(file=sys.stderr)
-                sys.exit(1)
+            self.service.register()
+            self.registered = True
 
     def run(self):
         """Run the sensor process"""
@@ -244,13 +216,7 @@
     custom_name = sys.argv[4] if len(sys.argv) > 4 else None
     tank_capacity_gallons = float(sys.argv[5]) if len(sys.argv) > 5 else 0
     
-<<<<<<< HEAD
-    print(f"Starting sensor process for {custom_name} ({mac}, sensor {sensor_num})", file=sys.stderr)
-    
-    sensor = SeeLevelSensor(mac, sensor_num, custom_name, tank_capacity_gallons)
-=======
     sensor = SeeLevelSensor(mac, sensor_type_id, sensor_num, custom_name, tank_capacity_gallons)
->>>>>>> 8c2c7599
     sensor.run()
 
 
