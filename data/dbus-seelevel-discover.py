#!/usr/bin/env python3
# Copyright 2025 Clint Goudie-Nice
#
# Licensed under the Apache License, Version 2.0 (the "License");
# you may not use this file except in compliance with the License.
# You may obtain a copy of the License at
#
#     http://www.apache.org/licenses/LICENSE-2.0
#
# Unless required by applicable law or agreed to in writing, software
# distributed under the License is distributed on an "AS IS" BASIS,
# WITHOUT WARRANTIES OR CONDITIONS OF ANY KIND, either express or implied.
# See the License for the specific language governing permissions and
# limitations under the License.

"""
SeeLevel 709-BT Discovery Tool

Scans for SeeLevel devices and creates configuration files.
Run this once to discover your devices, then edit the configs as needed.
"""

import re
import subprocess
import sys
import time
import json
import os
from typing import Dict, Set

<<<<<<< HEAD
MFG_ID_SEELEVEL = 305  # 709-BT/BTP3 (Cypress Semiconductor) - ASCII format
MFG_ID_SEELEVEL_BTP7 = 3264  # 709-BTP7 - Binary format

# 709-BT/BTP3 sensor types (ASCII format)
SENSOR_TYPES_BT = {
    0: "Fresh Water", 1: "Toilet Water", 2: "Wash Water", 3: "LPG", 4: "LPG 2",
    5: "Galley Water", 6: "Galley Water 2", 7: "Temp", 8: "Temp 2",
    9: "Temp 3", 10: "Temp 4", 11: "Chemical", 12: "Chemical 2", 13: "Battery"
}
=======
MFG_ID_CYPRESS = 305 # 709-BTP3
MFG_ID_SEELEVEL = 3264 # 709-BTP7

SENSOR_TYPES = [
                {
                 0: "Fresh Water", 1: "Toilet Water", 2: "Wash Water", 3: "LPG", 4: "LPG 2",
                 5: "Galley Water", 6: "Galley Water 2", 7: "Temp", 8: "Temp 2",
                 9: "Temp 3", 10: "Temp 4", 11: "Chemical", 12: "Chemical 2", 13: "Battery"
                },
                {
                 0: "Fresh Water", 1: "Wash Water", 2: "Toilet Water",
                 3: "Fresh Water 2", 4: "Wash Water 2", 5: "Toilet Water 2",
                 6: "Wash Water 3",
                 7: "LPG", 8: "Battery"
                }
               ]

STATUS_SEELEVEL = {
                   101: "Short Circuit",
                   102: "Open",
                   103: "Bitcount error",
                   104: "Configured as non stacked but received stacked data",
                   105: "Stacked, missing bottom sender data",
                   106: "Stacked, missing top sender data",
                   108: "Bad Checksum",
                   110: "Tank disabled",
                   111: "Tank init"
                  }
>>>>>>> 8c2c7599

# 709-BTP7 sensor types (binary format, bytes 3-11)
SENSOR_TYPES_BTP7 = {
    0: "Fresh Water", 1: "Wash Water", 2: "Toilet Water", 3: "Fresh Water 2",
    4: "Wash Water 2", 5: "Toilet Water 2", 6: "Wash Water 3", 7: "LPG", 8: "Battery"
}

CONFIG_DIR = "/data/seelevel"


class SeeLevelDiscovery:
    """Discovers SeeLevel sensors and creates config files"""
    
    def __init__(self):
        self.discovered: Set[str] = set()
        self.current_mac = None
        self.current_data = None
        self.current_device_type = None  # 'BT' or 'BTP7'
        self.last_discovery_time = None
        self.should_continue = True
        self.sensor_type_id = 0
        
        # Create config directory
        os.makedirs(CONFIG_DIR, exist_ok=True)
        
    def parse_btmon_line(self, line: str):
        """Parse btmon output"""
        line = line.strip()
        
        mac_match = re.search(r'Address: ([0-9A-F:]{17})', line)
        if mac_match:
            self.current_mac = mac_match.group(1)
            return
        
<<<<<<< HEAD
        # Match 709-BT/BTP3 (Cypress Semiconductor, ID 305)
        company_match = re.search(r'Company: Cypress Semiconductor \((\d+)\)', line)
        if company_match and int(company_match.group(1)) == MFG_ID_SEELEVEL:
=======
        company_match = re.search(r'Company: .* \((\d+)\)', line)
        if company_match and (int(company_match.group(1)) == MFG_ID_CYPRESS or int(company_match.group(1)) == MFG_ID_SEELEVEL):
            if (int(company_match.group(1)) == MFG_ID_SEELEVEL):
                self.sensor_type_id = 1
>>>>>>> 8c2c7599
            self.current_data = "pending"
            self.current_device_type = "BT"
            return
        
        # Match 709-BTP7 (not assigned, ID 3264)
        company_match = re.search(r'Company: not assigned \((\d+)\)', line)
        if company_match and int(company_match.group(1)) == MFG_ID_SEELEVEL_BTP7:
            self.current_data = "pending"
            self.current_device_type = "BTP7"
            return
        
        if self.current_data == "pending" and self.current_mac and self.current_device_type:
            data_match = re.search(r'Data: ([0-9a-f]+)', line)
            if data_match:
                hex_data = data_match.group(1)
<<<<<<< HEAD
                self.process_seelevel_data(self.current_mac, hex_data, self.current_device_type)
=======
                self.process_seelevel_data(self.current_mac, hex_data, self.sensor_type_id)
>>>>>>> 8c2c7599
                self.current_data = None
                self.current_device_type = None

<<<<<<< HEAD
    def process_seelevel_data(self, mac: str, hex_data: str, device_type: str):
=======
    def process_seelevel_data(self, mac: str, hex_data: str, sensor_type_id: int):
>>>>>>> 8c2c7599
        """Process SeeLevel data and create config"""
        try:
            data = bytes.fromhex(hex_data)
            if len(data) < 14:
                return
            
<<<<<<< HEAD
            if device_type == "BT":
                # 709-BT/BTP3: ASCII format, one sensor per packet
                sensor_num = data[3]
                data_str = data[4:7].decode('ascii', errors='ignore')
                is_disconnected = (data_str.strip() == "OPN")
                
                if sensor_num not in SENSOR_TYPES_BT:
                    return
                
                sensor_key = f"{mac}_{sensor_num}"
                if sensor_key in self.discovered:
                    return
                
                self.discovered.add(sensor_key)
                print()  # New line after scanning dots
                self.create_config(mac, sensor_num, is_disconnected, device_type)
                
            elif device_type == "BTP7":
                # 709-BTP7: Binary format, all sensors in one packet
                for sensor_num in range(9):
                    sensor_value = data[3 + sensor_num]
                    is_disconnected = (sensor_value > 100 and sensor_num < 8)  # Error codes
                    
                    sensor_key = f"{mac}_{sensor_num}"
                    if sensor_key in self.discovered:
                        continue
                    
                    self.discovered.add(sensor_key)
                    print()  # New line after scanning dots
                    self.create_config(mac, sensor_num, is_disconnected, device_type)
                    
                    if not self.should_continue:
                        return
=======
            overall_sensor_nr = 1
            if sensor_type_id==0:
                overall_sensors
                sensor_num = data[3]
                data_str = data[4:7].decode('ascii', errors='ignore')
            
                # Check if sensor is disconnected
                is_disconnected = (data_str.strip() == "OPN")
            
                if sensor_num not in SENSOR_TYPES[sensor_type_id]:
                    return
               
                print()  # New line after scanning dots
                self.create_config(mac, sensor_type_id, sensor_num, is_disconnected)
            else:
                print()  # New line after scanning dots
                for sensor_num in range(9):
                    self.create_config(mac, sensor_type_id, sensor_num, data[sensor_num+3] == 110 and sensor_num < 8)
            
            # Reset timer AFTER user finishes configuring (in create_config)
>>>>>>> 8c2c7599
            
            # If user chose not to continue, stop scanning
            if not self.should_continue:
                return
            
        except:
            pass

<<<<<<< HEAD
    def create_config(self, mac: str, sensor_num: int, is_disconnected: bool, device_type: str):
        """Create configuration file for a sensor"""
        sensor_types = SENSOR_TYPES_BT if device_type == "BT" else SENSOR_TYPES_BTP7
        sensor_name = sensor_types[sensor_num]
=======
    def create_config(self, mac: str, sensor_type_id: int, sensor_num: int, is_disconnected: bool = False):
        sensor_key = f"{mac}_{sensor_num}"
        if sensor_key in self.discovered:
            return  # Already found                
        self.discovered.add(sensor_key)
        
        """Create configuration file for a sensor"""
        sensor_name = SENSOR_TYPES[sensor_type_id][sensor_num]
>>>>>>> 8c2c7599
        
        # Use friendly name for filename, with spaces replaced by dashes
        friendly_filename = sensor_name.replace(' ', '-').lower()
        config_file = f"{CONFIG_DIR}/{friendly_filename}.json"
        
        # If file exists, append MAC to make it unique
        if os.path.exists(config_file):
            # Check if this file is for a different MAC
            try:
                with open(config_file, 'r') as f:
                    existing_config = json.load(f)
                if existing_config.get('mac') != mac:
                    # Different MAC, need unique filename
                    mac_suffix = mac.split(':')[-2] + mac.split(':')[-1]
                    config_file = f"{CONFIG_DIR}/{friendly_filename}_{mac_suffix.lower()}.json"
            except:
                # Can't read file, use MAC suffix
                mac_suffix = mac.split(':')[-2] + mac.split(':')[-1]
                config_file = f"{CONFIG_DIR}/{friendly_filename}_{mac_suffix.lower()}.json"
        
        # Check if this specific config already exists
        if os.path.exists(config_file):
            print(f"\n{'='*80}")
            print(f"Found: {sensor_name}")
            print(f"MAC Address: {mac}")
            print(f"Status: ALREADY CONFIGURED")
            print(f"Config file: {config_file}")
            print(f"{'='*80}")
            print()
            if not self.ask_yes_no("Reconfigure this sensor?", default=False):
                print(f"✓ Keeping existing configuration")
                return
            # If yes, continue to reconfigure (timer already reset by ask_yes_no)
        
        # Interactive configuration
        print(f"\n{'='*80}")
        print(f"Found: {sensor_name}")
        print(f"MAC Address: {mac}")
        if is_disconnected:
            print(f"Status: DISCONNECTED (OPN)")
        print(f"{'='*80}")
        print()
        print("Options:")
        print("  (y)es     - Add and enable this sensor")
        print("  (n)o      - Skip this sensor (no config file created)")
        print("  (d)isable - Add config but keep sensor disabled")
        print()
        
        # Default: 'd' for disconnected sensors and battery, 'y' for everything else
        if is_disconnected or sensor_num == 13 or (sensor_type_id == 1 and sensor_num == 8):  # Disconnected or Battery
            default_choice = 'd'
        else:
            default_choice = 'y'
        
        # Ask if user wants to add this sensor
        add_choice = self.ask_add_sensor("Add this sensor?", default=default_choice)
        if add_choice == 'n':
            print(f"✗ Skipped: {sensor_name}")
            return
        
        # If 'd', add but disabled
        enabled = (add_choice == 'y')
        
        # Ask for custom name
        custom_name = input(f"Custom name (press Enter for '{sensor_name}'): ").strip()
        if not custom_name:
            custom_name = sensor_name
        
        # Check if this is a tank sensor (not temp or battery)
        is_tank = (sensor_type_id == 0 and sensor_num not in [7, 8, 9, 10, 13]) or (sensor_type_id == 1 and sensor_num < 8)
        
        config = {
            "mac": mac,
            "sensor_type_id": sensor_type_id,
            "sensor_num": sensor_num,
            "sensor_type": sensor_name,
            "custom_name": custom_name,
            "enabled": enabled,
            "discovered": time.strftime("%Y-%m-%d %H:%M:%S")
        }
        
        # Add tank-specific configuration
        if is_tank:
            print(f"\nTank Configuration:")
            capacity = self.ask_number("Tank capacity in gallons (0 = percentage only)", default=0)
            config["tank_capacity_gallons"] = capacity
        
        with open(config_file, 'w') as f:
            json.dump(config, f, indent=2)
        
        status = "✓ Enabled" if enabled else "✗ Disabled"
        print(f"\n{status}: {custom_name} -> {config_file}")
        
        # Ask if user wants to continue scanning (timer reset happens in ask_yes_no)
        print()
        if not self.ask_yes_no("Continue scanning for more sensors?", default=True):
            self.should_continue = False
    
    def ask_add_sensor(self, question: str, default: str = 'y') -> str:
        """Ask if sensor should be added: (y)es, (n)o, or (d)isabled"""
        default_display = {
            'y': 'Y/n/d',
            'n': 'y/N/d',
            'd': 'y/n/D'
        }.get(default, 'Y/n/d')
        
        while True:
            try:
                response = input(f"{question} [{default_display}]: ").strip().lower()
                # Reset idle timer on any user input
                self.last_discovery_time = time.time()
                if not response:
                    return default
                if response in ['y', 'yes']:
                    return 'y'
                if response in ['n', 'no']:
                    return 'n'
                if response in ['d', 'disabled', 'disable']:
                    return 'd'
                print("Please answer 'y' (yes/enabled), 'n' (no/skip), or 'd' (add but disabled)")
            except (KeyboardInterrupt, EOFError):
                print("\n\nDiscovery cancelled by user")
                self.should_continue = False
                raise KeyboardInterrupt
    
    
    def ask_yes_no(self, question: str, default: bool = True) -> bool:
        """Ask a yes/no question"""
        default_str = "Y/n" if default else "y/N"
        while True:
            try:
                response = input(f"{question} [{default_str}]: ").strip().lower()
                # Reset idle timer on any user input
                self.last_discovery_time = time.time()
                if not response:
                    return default
                if response in ['y', 'yes']:
                    return True
                if response in ['n', 'no']:
                    return False
                print("Please answer 'y' or 'n'")
            except (KeyboardInterrupt, EOFError):
                print("\n\nDiscovery cancelled by user")
                self.should_continue = False
                raise KeyboardInterrupt
    
    def ask_number(self, question: str, default: float = 0) -> float:
        """Ask for a number"""
        while True:
            try:
                response = input(f"{question} [{default}]: ").strip()
                # Reset idle timer on any user input
                self.last_discovery_time = time.time()
                if not response:
                    return default
                try:
                    return float(response)
                except ValueError:
                    print("Please enter a valid number")
            except (KeyboardInterrupt, EOFError):
                print("\n\nDiscovery cancelled by user")
                self.should_continue = False
                raise KeyboardInterrupt

    def check_idle_timeout(self):
        """Check if we've been idle for 30 seconds since last user interaction"""
        if self.last_discovery_time is None:
            return False
        
        idle_time = time.time() - self.last_discovery_time
        if idle_time >= 30:
            print(f"\n{'='*80}")
            if len(self.discovered) == 0:
                print(f"No sensors found in 30 seconds...")
            else:
                print(f"No new sensors found in 30 seconds...")
            if not self.ask_yes_no("Continue scanning?", default=False):
                return True
            # Timer already reset by ask_yes_no
        return False

    def run(self):
        """Run discovery"""
        print(f"Scanning for SeeLevel 709-BT devices...")
        print(f"Config directory: {CONFIG_DIR}")
        print("-" * 80)
        print("Scanning", end='', flush=True)
        
        btmon_proc = None
        try:
            btmon_proc = subprocess.Popen(
                ['btmon'],
                stdout=subprocess.PIPE,
                stderr=subprocess.DEVNULL,
                universal_newlines=True,
                bufsize=1
            )
            
            self.last_discovery_time = time.time()
            last_idle_check = time.time()
            last_progress_dot = time.time()
            
            while self.should_continue:
                line = btmon_proc.stdout.readline()
                if line:
                    self.parse_btmon_line(line)
                
                # Show progress dot every 5 seconds
                if time.time() - last_progress_dot >= 5:
                    print(".", end='', flush=True)
                    last_progress_dot = time.time()
                
                # Check for idle timeout every second
                if time.time() - last_idle_check >= 1:
                    if self.check_idle_timeout():
                        break
                    last_idle_check = time.time()
            
        except KeyboardInterrupt:
            print("\n\nDiscovery cancelled by user")
            if btmon_proc:
                btmon_proc.terminate()
                try:
                    btmon_proc.wait(timeout=2)
                except:
                    btmon_proc.kill()
            sys.exit(0)
        finally:
            if btmon_proc and btmon_proc.poll() is None:
                btmon_proc.terminate()
                try:
                    btmon_proc.wait(timeout=2)
                except:
                    btmon_proc.kill()
        
        print("-" * 80)
        print(f"\nDiscovered {len(self.discovered)} sensor(s)")
        print(f"\nConfiguration files created in: {CONFIG_DIR}")
        print("\nTo customize:")
        print(f"  1. Edit the .json files in {CONFIG_DIR}")
        print(f"  2. Change 'custom_name' to rename devices")
        print(f"  3. Set 'enabled' to false to suppress devices")
        print(f"  4. Run the main service: python3 /data/dbus-seelevel-service.py")
        
        return 0


def main():
    """Main entry point"""
    discovery = SeeLevelDiscovery()
    sys.exit(discovery.run())


if __name__ == '__main__':
    main()<|MERGE_RESOLUTION|>--- conflicted
+++ resolved
@@ -28,17 +28,6 @@
 import os
 from typing import Dict, Set
 
-<<<<<<< HEAD
-MFG_ID_SEELEVEL = 305  # 709-BT/BTP3 (Cypress Semiconductor) - ASCII format
-MFG_ID_SEELEVEL_BTP7 = 3264  # 709-BTP7 - Binary format
-
-# 709-BT/BTP3 sensor types (ASCII format)
-SENSOR_TYPES_BT = {
-    0: "Fresh Water", 1: "Toilet Water", 2: "Wash Water", 3: "LPG", 4: "LPG 2",
-    5: "Galley Water", 6: "Galley Water 2", 7: "Temp", 8: "Temp 2",
-    9: "Temp 3", 10: "Temp 4", 11: "Chemical", 12: "Chemical 2", 13: "Battery"
-}
-=======
 MFG_ID_CYPRESS = 305 # 709-BTP3
 MFG_ID_SEELEVEL = 3264 # 709-BTP7
 
@@ -67,13 +56,6 @@
                    110: "Tank disabled",
                    111: "Tank init"
                   }
->>>>>>> 8c2c7599
-
-# 709-BTP7 sensor types (binary format, bytes 3-11)
-SENSOR_TYPES_BTP7 = {
-    0: "Fresh Water", 1: "Wash Water", 2: "Toilet Water", 3: "Fresh Water 2",
-    4: "Wash Water 2", 5: "Toilet Water 2", 6: "Wash Water 3", 7: "LPG", 8: "Battery"
-}
 
 CONFIG_DIR = "/data/seelevel"
 
@@ -85,7 +67,6 @@
         self.discovered: Set[str] = set()
         self.current_mac = None
         self.current_data = None
-        self.current_device_type = None  # 'BT' or 'BTP7'
         self.last_discovery_time = None
         self.should_continue = True
         self.sensor_type_id = 0
@@ -102,85 +83,27 @@
             self.current_mac = mac_match.group(1)
             return
         
-<<<<<<< HEAD
-        # Match 709-BT/BTP3 (Cypress Semiconductor, ID 305)
-        company_match = re.search(r'Company: Cypress Semiconductor \((\d+)\)', line)
-        if company_match and int(company_match.group(1)) == MFG_ID_SEELEVEL:
-=======
         company_match = re.search(r'Company: .* \((\d+)\)', line)
         if company_match and (int(company_match.group(1)) == MFG_ID_CYPRESS or int(company_match.group(1)) == MFG_ID_SEELEVEL):
             if (int(company_match.group(1)) == MFG_ID_SEELEVEL):
                 self.sensor_type_id = 1
->>>>>>> 8c2c7599
             self.current_data = "pending"
-            self.current_device_type = "BT"
             return
         
-        # Match 709-BTP7 (not assigned, ID 3264)
-        company_match = re.search(r'Company: not assigned \((\d+)\)', line)
-        if company_match and int(company_match.group(1)) == MFG_ID_SEELEVEL_BTP7:
-            self.current_data = "pending"
-            self.current_device_type = "BTP7"
-            return
-        
-        if self.current_data == "pending" and self.current_mac and self.current_device_type:
+        if self.current_data == "pending" and self.current_mac:
             data_match = re.search(r'Data: ([0-9a-f]+)', line)
             if data_match:
                 hex_data = data_match.group(1)
-<<<<<<< HEAD
-                self.process_seelevel_data(self.current_mac, hex_data, self.current_device_type)
-=======
                 self.process_seelevel_data(self.current_mac, hex_data, self.sensor_type_id)
->>>>>>> 8c2c7599
                 self.current_data = None
-                self.current_device_type = None
-
-<<<<<<< HEAD
-    def process_seelevel_data(self, mac: str, hex_data: str, device_type: str):
-=======
+
     def process_seelevel_data(self, mac: str, hex_data: str, sensor_type_id: int):
->>>>>>> 8c2c7599
         """Process SeeLevel data and create config"""
         try:
             data = bytes.fromhex(hex_data)
             if len(data) < 14:
                 return
             
-<<<<<<< HEAD
-            if device_type == "BT":
-                # 709-BT/BTP3: ASCII format, one sensor per packet
-                sensor_num = data[3]
-                data_str = data[4:7].decode('ascii', errors='ignore')
-                is_disconnected = (data_str.strip() == "OPN")
-                
-                if sensor_num not in SENSOR_TYPES_BT:
-                    return
-                
-                sensor_key = f"{mac}_{sensor_num}"
-                if sensor_key in self.discovered:
-                    return
-                
-                self.discovered.add(sensor_key)
-                print()  # New line after scanning dots
-                self.create_config(mac, sensor_num, is_disconnected, device_type)
-                
-            elif device_type == "BTP7":
-                # 709-BTP7: Binary format, all sensors in one packet
-                for sensor_num in range(9):
-                    sensor_value = data[3 + sensor_num]
-                    is_disconnected = (sensor_value > 100 and sensor_num < 8)  # Error codes
-                    
-                    sensor_key = f"{mac}_{sensor_num}"
-                    if sensor_key in self.discovered:
-                        continue
-                    
-                    self.discovered.add(sensor_key)
-                    print()  # New line after scanning dots
-                    self.create_config(mac, sensor_num, is_disconnected, device_type)
-                    
-                    if not self.should_continue:
-                        return
-=======
             overall_sensor_nr = 1
             if sensor_type_id==0:
                 overall_sensors
@@ -201,7 +124,6 @@
                     self.create_config(mac, sensor_type_id, sensor_num, data[sensor_num+3] == 110 and sensor_num < 8)
             
             # Reset timer AFTER user finishes configuring (in create_config)
->>>>>>> 8c2c7599
             
             # If user chose not to continue, stop scanning
             if not self.should_continue:
@@ -210,12 +132,6 @@
         except:
             pass
 
-<<<<<<< HEAD
-    def create_config(self, mac: str, sensor_num: int, is_disconnected: bool, device_type: str):
-        """Create configuration file for a sensor"""
-        sensor_types = SENSOR_TYPES_BT if device_type == "BT" else SENSOR_TYPES_BTP7
-        sensor_name = sensor_types[sensor_num]
-=======
     def create_config(self, mac: str, sensor_type_id: int, sensor_num: int, is_disconnected: bool = False):
         sensor_key = f"{mac}_{sensor_num}"
         if sensor_key in self.discovered:
@@ -224,7 +140,6 @@
         
         """Create configuration file for a sensor"""
         sensor_name = SENSOR_TYPES[sensor_type_id][sensor_num]
->>>>>>> 8c2c7599
         
         # Use friendly name for filename, with spaces replaced by dashes
         friendly_filename = sensor_name.replace(' ', '-').lower()
